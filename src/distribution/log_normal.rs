use crate::distribution::{Continuous, ContinuousCDF};
use crate::function::erf;
use crate::statistics::*;
use crate::{consts, Result, StatsError};
use rand::Rng;
use std::f64;

/// Implements the
/// [Log-normal](https://en.wikipedia.org/wiki/Log-normal_distribution)
/// distribution
///
/// # Examples
///
/// ```
/// use statrs::distribution::{LogNormal, Continuous};
/// use statrs::statistics::Distribution;
/// use statrs::prec;
///
/// let n = LogNormal::new(0.0, 1.0).unwrap();
/// assert_eq!(n.mean().unwrap(), (0.5f64).exp());
/// assert!(prec::almost_eq(n.pdf(1.0), 0.3989422804014326779399, 1e-16));
/// ```
#[derive(Debug, Copy, Clone, PartialEq)]
pub struct LogNormal {
    location: f64,
    scale: f64,
}

impl LogNormal {
    /// Constructs a new log-normal distribution with a location of `location`
    /// and a scale of `scale`
    ///
    /// # Errors
    ///
    /// Returns an error if `location` or `scale` are `NaN`.
    /// Returns an error if `scale <= 0.0`
    ///
    /// # Examples
    ///
    /// ```
    /// use statrs::distribution::LogNormal;
    ///
    /// let mut result = LogNormal::new(0.0, 1.0);
    /// assert!(result.is_ok());
    ///
    /// result = LogNormal::new(0.0, 0.0);
    /// assert!(result.is_err());
    /// ```
    pub fn new(location: f64, scale: f64) -> Result<LogNormal> {
        if location.is_nan() || scale.is_nan() || scale <= 0.0 {
            Err(StatsError::BadParams)
        } else {
            Ok(LogNormal { location, scale })
        }
    }
}

impl ::rand::distributions::Distribution<f64> for LogNormal {
    fn sample<R: Rng + ?Sized>(&self, rng: &mut R) -> f64 {
        super::normal::sample_unchecked(rng, self.location, self.scale).exp()
    }
}

impl ContinuousCDF<f64, f64> for LogNormal {
    /// Calculates the cumulative distribution function for the log-normal
    /// distribution
    /// at `x`
    ///
    /// # Formula
    ///
    /// ```text
    /// (1 / 2) + (1 / 2) * erf((ln(x) - μ) / sqrt(2) * σ)
    /// ```
    ///
    /// where `μ` is the location, `σ` is the scale, and `erf` is the
    /// error function
    fn cdf(&self, x: f64) -> f64 {
        if x <= 0.0 {
            0.0
        } else if x.is_infinite() {
            1.0
        } else {
            0.5 * erf::erfc((self.location - x.ln()) / (self.scale * f64::consts::SQRT_2))
        }
    }

<<<<<<< HEAD
    /// Calculates the inverse cumulative distribution function for the
    /// log-normal distribution at `p`
    ///
    /// # Panics
    ///
    /// If `p < 0.0` or `p > 1.0`
    ///
    /// # Formula
    ///
    /// ```ignore
    /// μ - σ * sqrt(2) * erfc_inv(2p)
    /// ```
    ///
    /// where `μ` is the location, `σ` is the scale and `erfc_inv` is
    /// the inverse of the complementary error function
    fn inverse_cdf(&self, p: f64) -> f64 {
       if p == 0.0 {
           0.0
       } else if p < 1.0 {
           (self.location - (self.scale * f64::consts::SQRT_2 * erf::erfc_inv(2.0 * p))).exp()
       } else if p == 1.0 {
           f64::INFINITY
       } else {
           panic!("p must be within [0.0, 1.0]");
       }
=======
    /// Calculates the survival function for the log-normal
    /// distribution at `x`
    ///
    /// # Formula
    ///
    /// ```text
    /// (1 / 2) + (1 / 2) * erf(-(ln(x) - μ) / sqrt(2) * σ)
    /// ```
    ///
    /// where `μ` is the location, `σ` is the scale, and `erf` is the
    /// error function
    ///
    /// note that this calculates the complement due to flipping
    /// the sign of the argument error function with respect to the cdf.
    ///
    /// the normal cdf Φ (and internal error function) as the following property:
    /// ```text
    ///  Φ(-x) + Φ(x) = 1
    ///  Φ(-x)        = 1 - Φ(x)
    /// ```
    fn sf(&self, x: f64) -> f64 {
        if x <= 0.0 {
            1.0
        } else if x.is_infinite() {
            0.0
        } else {
            0.5 * erf::erfc((x.ln() - self.location) / (self.scale * f64::consts::SQRT_2))
        }
>>>>>>> cfdf9059
    }
}

impl Min<f64> for LogNormal {
    /// Returns the minimum value in the domain of the log-normal
    /// distribution representable by a double precision float
    ///
    /// # Formula
    ///
    /// ```text
    /// 0
    /// ```
    fn min(&self) -> f64 {
        0.0
    }
}

impl Max<f64> for LogNormal {
    /// Returns the maximum value in the domain of the log-normal
    /// distribution representable by a double precision float
    ///
    /// # Formula
    ///
    /// ```text
    /// f64::INFINITY
    /// ```
    fn max(&self) -> f64 {
        f64::INFINITY
    }
}

impl Distribution<f64> for LogNormal {
    /// Returns the mean of the log-normal distribution
    ///
    /// # Formula
    ///
    /// ```text
    /// e^(μ + σ^2 / 2)
    /// ```
    ///
    /// where `μ` is the location and `σ` is the scale
    fn mean(&self) -> Option<f64> {
        Some((self.location + self.scale * self.scale / 2.0).exp())
    }
    /// Returns the variance of the log-normal distribution
    ///
    /// # Formula
    ///
    /// ```text
    /// (e^(σ^2) - 1) * e^(2μ + σ^2)
    /// ```
    ///
    /// where `μ` is the location and `σ` is the scale
    fn variance(&self) -> Option<f64> {
        let sigma2 = self.scale * self.scale;
        Some((sigma2.exp() - 1.0) * (self.location + self.location + sigma2).exp())
    }
    /// Returns the entropy of the log-normal distribution
    ///
    /// # Formula
    ///
    /// ```text
    /// ln(σe^(μ + 1 / 2) * sqrt(2π))
    /// ```
    ///
    /// where `μ` is the location and `σ` is the scale
    fn entropy(&self) -> Option<f64> {
        Some(0.5 + self.scale.ln() + self.location + consts::LN_SQRT_2PI)
    }
    /// Returns the skewness of the log-normal distribution
    ///
    /// # Formula
    ///
    /// ```text
    /// (e^(σ^2) + 2) * sqrt(e^(σ^2) - 1)
    /// ```
    ///
    /// where `μ` is the location and `σ` is the scale
    fn skewness(&self) -> Option<f64> {
        let expsigma2 = (self.scale * self.scale).exp();
        Some((expsigma2 + 2.0) * (expsigma2 - 1.0).sqrt())
    }
}

impl Median<f64> for LogNormal {
    /// Returns the median of the log-normal distribution
    ///
    /// # Formula
    ///
    /// ```text
    /// e^μ
    /// ```
    ///
    /// where `μ` is the location
    fn median(&self) -> f64 {
        self.location.exp()
    }
}

impl Mode<Option<f64>> for LogNormal {
    /// Returns the mode of the log-normal distribution
    ///
    /// # Formula
    ///
    /// ```text
    /// e^(μ - σ^2)
    /// ```
    ///
    /// where `μ` is the location and `σ` is the scale
    fn mode(&self) -> Option<f64> {
        Some((self.location - self.scale * self.scale).exp())
    }
}

impl Continuous<f64, f64> for LogNormal {
    /// Calculates the probability density function for the log-normal
    /// distribution at `x`
    ///
    /// # Formula
    ///
    /// ```text
    /// (1 / xσ * sqrt(2π)) * e^(-((ln(x) - μ)^2) / 2σ^2)
    /// ```
    ///
    /// where `μ` is the location and `σ` is the scale
    fn pdf(&self, x: f64) -> f64 {
        if x <= 0.0 || x.is_infinite() {
            0.0
        } else {
            let d = (x.ln() - self.location) / self.scale;
            (-0.5 * d * d).exp() / (x * consts::SQRT_2PI * self.scale)
        }
    }

    /// Calculates the log probability density function for the log-normal
    /// distribution at `x`
    ///
    /// # Formula
    ///
    /// ```text
    /// ln((1 / xσ * sqrt(2π)) * e^(-((ln(x) - μ)^2) / 2σ^2))
    /// ```
    ///
    /// where `μ` is the location and `σ` is the scale
    fn ln_pdf(&self, x: f64) -> f64 {
        if x <= 0.0 || x.is_infinite() {
            f64::NEG_INFINITY
        } else {
            let d = (x.ln() - self.location) / self.scale;
            (-0.5 * d * d) - consts::LN_SQRT_2PI - (x * self.scale).ln()
        }
    }
}

#[rustfmt::skip]
#[cfg(all(test, feature = "nightly"))]
mod tests {
    use crate::statistics::*;
    use crate::distribution::{ContinuousCDF, Continuous, LogNormal};
    use crate::distribution::internal::*;
    use crate::consts::ACC;

    fn try_create(mean: f64, std_dev: f64) -> LogNormal {
        let n = LogNormal::new(mean, std_dev);
        assert!(n.is_ok());
        n.unwrap()
    }

    fn bad_create_case(mean: f64, std_dev: f64) {
        let n = LogNormal::new(mean, std_dev);
        assert!(n.is_err());
    }

    fn get_value<F>(mean: f64, std_dev: f64, eval: F) -> f64
        where F: Fn(LogNormal) -> f64
    {
        let n = try_create(mean, std_dev);
        eval(n)
    }

    fn test_case<F>(mean: f64, std_dev: f64, expected: f64, eval: F)
        where F: Fn(LogNormal) -> f64
    {
        let x = get_value(mean, std_dev, eval);
        assert_eq!(expected, x);
    }

    fn test_almost<F>(mean: f64, std_dev: f64, expected: f64, acc: f64, eval: F)
        where F: Fn(LogNormal) -> f64
    {
        let x = get_value(mean, std_dev, eval);
        assert_almost_eq!(expected, x, acc);
    }

    #[test]
    fn test_create() {
        try_create(10.0, 0.1);
        try_create(-5.0, 1.0);
        try_create(0.0, 10.0);
        try_create(10.0, 100.0);
        try_create(-5.0, f64::INFINITY);
    }

    #[test]
    fn test_bad_create() {
        bad_create_case(0.0, 0.0);
        bad_create_case(f64::NAN, 1.0);
        bad_create_case(1.0, f64::NAN);
        bad_create_case(f64::NAN, f64::NAN);
        bad_create_case(1.0, -1.0);
    }

    #[test]
    fn test_mean() {
        let mean = |x: LogNormal| x.mean().unwrap();
        test_case(-1.0, 0.1, 0.369723444544058982601, mean);
        test_case(-1.0, 1.5, 1.133148453066826316829, mean);
        test_case(-1.0, 2.5, 8.372897488127264663205, mean);
        test_case(-1.0, 5.5, 1362729.18425285481771, mean);
        test_case(-0.1, 0.1, 0.9093729344682314204933, mean);
        test_case(-0.1, 1.5, 2.787095460565850768514, mean);
        test_case(-0.1, 2.5, 20.59400471119602917533, mean);
        test_almost(-0.1, 5.5, 3351772.941252693807591, 1e-9, mean);
        test_case(0.1, 0.1, 1.110710610355705232259, mean);
        test_case(0.1, 1.5, 3.40416608279081898632, mean);
        test_almost(0.1, 2.5, 25.15357415581836182776, 1e-14, mean);
        test_almost(0.1, 5.5, 4093864.715172665106863, 1e-8, mean);
        test_almost(1.5, 0.1, 4.50415363028848413209, 1e-15, mean);
        test_case(1.5, 1.5, 13.80457418606709491926, mean);
        test_case(1.5, 2.5, 102.0027730826996844534, mean);
        test_case(1.5, 5.5, 16601440.05723477471392, mean);
        test_almost(2.5, 0.1, 12.24355896580102707724, 1e-14, mean);
        test_almost(2.5, 1.5, 37.52472315960099891407, 1e-11, mean);
        test_case(2.5, 2.5, 277.2722845231339804081, mean);
        test_case(2.5, 5.5, 45127392.83383337999291, mean);
        test_almost(5.5, 0.1, 245.9184556788219446833, 1e-13, mean);
        test_case(5.5, 1.5, 753.7042125545612656606, mean);
        test_case(5.5, 2.5, 5569.162708566004074422, mean);
        test_case(5.5, 5.5, 906407915.0111549133446, mean);
    }

    #[test]
    fn test_variance() {
        let variance = |x: LogNormal| x.variance().unwrap();
        test_almost(-1.0, 0.1, 0.001373811865368952608715, 1e-16, variance);
        test_case(-1.0, 1.5, 10.898468544015731954, variance);
        test_case(-1.0, 2.5, 36245.39726189994988081, variance);
        test_almost(-1.0, 5.5, 2.5481629178024539E+25, 1e10, variance);
        test_almost(-0.1, 0.1, 0.008311077467909703803238, 1e-16, variance);
        test_case(-0.1, 1.5, 65.93189259328902509552, variance);
        test_almost(-0.1, 2.5, 219271.8756420929704707, 1e-10, variance);
        test_almost(-0.1, 5.5, 1.541548733459471E+26, 1e12, variance);
        test_almost(0.1, 0.1, 0.01239867063063756838894, 1e-15, variance);
        test_almost(0.1, 1.5, 98.35882573290010981464, 1e-13, variance);
        test_almost(0.1, 2.5, 327115.1995809995715014, 1e-10, variance);
        test_almost(0.1, 5.5, 2.299720473192458E+26, 1e12, variance);
        test_almost(1.5, 0.1, 0.2038917589520099120699, 1e-14, variance);
        test_almost(1.5, 1.5, 1617.476145997433210727, 1e-12, variance);
        test_almost(1.5, 2.5, 5379293.910566451644527, 1e-9, variance);
        test_almost(1.5, 5.5, 3.7818090853910142E+27, 1e12, variance);
        test_almost(2.5, 0.1, 1.506567645006046841936, 1e-13, variance);
        test_almost(2.5, 1.5, 11951.62198145717670088, 1e-11, variance);
        test_case(2.5, 2.5, 39747904.47781154725843, variance);
        test_almost(2.5, 5.5, 2.7943999487399818E+28, 1e13, variance);
        test_almost(5.5, 0.1, 607.7927673399807484235, 1e-11, variance);
        test_case(5.5, 1.5, 4821628.436260521100027, variance);
        test_case(5.5, 2.5, 16035449147.34799637823, variance);
        test_case(5.5, 5.5, 1.127341399856331737823E+31, variance);
    }

    #[test]
    fn test_entropy() {
        let entropy = |x: LogNormal| x.entropy().unwrap();
        test_case(-1.0, 0.1, -1.8836465597893728867265104870209210873020761202386, entropy);
        test_case(-1.0, 1.5, 0.82440364131283712375834285186996677643338789710028, entropy);
        test_case(-1.0, 2.5, 1.335229265078827806963856948173628711311498693546, entropy);
        test_case(-1.0, 5.5, 2.1236866254430979764250411929125703716076041932149, entropy);
        test_almost(-0.1, 0.1, -0.9836465597893728922776256101467037894202344606927, 1e-15, entropy);
        test_case(-0.1, 1.5, 1.7244036413128371182072277287441840743152295566462, entropy);
        test_case(-0.1, 2.5, 2.2352292650788278014127418250478460091933403530919, entropy);
        test_case(-0.1, 5.5, 3.0236866254430979708739260697867876694894458527608, entropy);
        test_almost(0.1, 0.1, -0.7836465597893728811753953638951383851839177797845, 1e-15, entropy);
        test_almost(0.1, 1.5, 1.9244036413128371293094579749957494785515462375544, 1e-15, entropy);
        test_case(0.1, 2.5, 2.4352292650788278125149720712994114134296570340001, entropy);
        test_case(0.1, 5.5, 3.223686625443097981976156316038353073725762533669, entropy);
        test_almost(1.5, 0.1, 0.6163534402106271132734895129790789126979238797614, 1e-15, entropy);
        test_case(1.5, 1.5, 3.3244036413128371237583428518699667764333878971003, entropy);
        test_case(1.5, 2.5, 3.835229265078827806963856948173628711311498693546, entropy);
        test_case(1.5, 5.5, 4.6236866254430979764250411929125703716076041932149, entropy);
        test_case(2.5, 0.1, 1.6163534402106271132734895129790789126979238797614, entropy);
        test_almost(2.5, 1.5, 4.3244036413128371237583428518699667764333878971003, 1e-15, entropy);
        test_case(2.5, 2.5, 4.835229265078827806963856948173628711311498693546, entropy);
        test_case(2.5, 5.5, 5.6236866254430979764250411929125703716076041932149, entropy);
        test_case(5.5, 0.1, 4.6163534402106271132734895129790789126979238797614, entropy);
        test_almost(5.5, 1.5, 7.3244036413128371237583428518699667764333878971003, 1e-15, entropy);
        test_case(5.5, 2.5, 7.835229265078827806963856948173628711311498693546, entropy);
        test_case(5.5, 5.5, 8.6236866254430979764250411929125703716076041932149, entropy);
    }

    #[test]
    fn test_skewness() {
        let skewness = |x: LogNormal| x.skewness().unwrap();
        test_almost(-1.0, 0.1, 0.30175909933883402945387113824982918009810212213629, 1e-14, skewness);
        test_case(-1.0, 1.5, 33.46804679732172529147579024311650645764144530123, skewness);
        test_almost(-1.0, 2.5, 11824.007933610287521341659465200553739278936344799, 1e-11, skewness);
        test_almost(-1.0, 5.5, 50829064464591483629.132631635472412625371367420496, 1e4, skewness);
        test_almost(-0.1, 0.1, 0.30175909933883402945387113824982918009810212213629, 1e-14, skewness);
        test_case(-0.1, 1.5, 33.46804679732172529147579024311650645764144530123, skewness);
        test_almost(-0.1, 2.5, 11824.007933610287521341659465200553739278936344799, 1e-11, skewness);
        test_almost(-0.1, 5.5, 50829064464591483629.132631635472412625371367420496, 1e4, skewness);
        test_almost(0.1, 0.1, 0.30175909933883402945387113824982918009810212213629, 1e-14, skewness);
        test_case(0.1, 1.5, 33.46804679732172529147579024311650645764144530123, skewness);
        test_almost(0.1, 2.5, 11824.007933610287521341659465200553739278936344799, 1e-11, skewness);
        test_almost(0.1, 5.5, 50829064464591483629.132631635472412625371367420496, 1e4, skewness);
        test_almost(1.5, 0.1, 0.30175909933883402945387113824982918009810212213629, 1e-14, skewness);
        test_case(1.5, 1.5, 33.46804679732172529147579024311650645764144530123, skewness);
        test_almost(1.5, 2.5, 11824.007933610287521341659465200553739278936344799, 1e-11, skewness);
        test_almost(1.5, 5.5, 50829064464591483629.132631635472412625371367420496, 1e4, skewness);
        test_almost(2.5, 0.1, 0.30175909933883402945387113824982918009810212213629, 1e-14, skewness);
        test_case(2.5, 1.5, 33.46804679732172529147579024311650645764144530123, skewness);
        test_almost(2.5, 2.5, 11824.007933610287521341659465200553739278936344799, 1e-11, skewness);
        test_almost(2.5, 5.5, 50829064464591483629.132631635472412625371367420496, 1e4, skewness);
        test_almost(5.5, 0.1, 0.30175909933883402945387113824982918009810212213629, 1e-14, skewness);
        test_case(5.5, 1.5, 33.46804679732172529147579024311650645764144530123, skewness);
        test_almost(5.5, 2.5, 11824.007933610287521341659465200553739278936344799, 1e-11, skewness);
        test_almost(5.5, 5.5, 50829064464591483629.132631635472412625371367420496, 1e4, skewness);
    }

    #[test]
    fn test_mode() {
        let mode = |x: LogNormal| x.mode().unwrap();
        test_case(-1.0, 0.1, 0.36421897957152331652213191863106773137983085909534, mode);
        test_case(-1.0, 1.5, 0.03877420783172200988689983526759614326014406193602, mode);
        test_case(-1.0, 2.5, 0.0007101743888425490635846003705775444086763023873619, mode);
        test_case(-1.0, 5.5, 0.000000000000026810038677818032221548731163905979029274677187036, mode);
        test_case(-0.1, 0.1, 0.89583413529652823774737070060865897390995185639633, mode);
        test_case(-0.1, 1.5, 0.095369162215549610417813418326627245539514227574881, mode);
        test_case(-0.1, 2.5, 0.0017467471362611196181003627521060283221112106850165, mode);
        test_case(-0.1, 5.5, 0.00000000000006594205454219929159167575814655534255162059017114, mode);
        test_case(0.1, 0.1, 1.0941742837052103542285651753780976842292770841345, mode);
        test_case(0.1, 1.5, 0.11648415777349696821514223131929465848700730137808, mode);
        test_case(0.1, 2.5, 0.0021334817700377079925027678518795817076296484352472, mode);
        test_case(0.1, 5.5, 0.000000000000080541807296590798973741710866097756565304960216803, mode);
        test_case(1.5, 0.1, 4.4370955190036645692996309927420381428715912422597, mode);
        test_case(1.5, 1.5, 0.47236655274101470713804655094326791297020357913648, mode);
        test_case(1.5, 2.5, 0.008651695203120634177071503957250390848166331197708, mode);
        test_case(1.5, 5.5, 0.00000000000032661313427874471360158184468030186601222739665225, mode);
        test_case(2.5, 0.1, 12.061276120444720299113038763305617245808510584994, mode);
        test_case(2.5, 1.5, 1.2840254166877414840734205680624364583362808652815, mode);
        test_case(2.5, 2.5, 0.023517745856009108236151185100432939470067655273072, mode);
        test_case(2.5, 5.5, 0.00000000000088782654784596584473099190326928541185172970391855, mode);
        test_case(5.5, 0.1, 242.2572068579541371904816252345031593584721473492, mode);
        test_case(5.5, 1.5, 25.790339917193062089080107669377221876655268848954, mode);
        test_case(5.5, 2.5, 0.47236655274101470713804655094326791297020357913648, mode);
        test_case(5.5, 5.5, 0.000000000017832472908146389493511850431527026413424899198327, mode);
    }

    #[test]
    fn test_median() {
        let median = |x: LogNormal| x.median();
        test_case(-1.0, 0.1, 0.36787944117144232159552377016146086744581113103177, median);
        test_case(-1.0, 1.5, 0.36787944117144232159552377016146086744581113103177, median);
        test_case(-1.0, 2.5, 0.36787944117144232159552377016146086744581113103177, median);
        test_case(-1.0, 5.5, 0.36787944117144232159552377016146086744581113103177, median);
        test_case(-0.1, 0.1, 0.90483741803595956814139238421693559530906465375738, median);
        test_case(-0.1, 1.5, 0.90483741803595956814139238421693559530906465375738, median);
        test_case(-0.1, 2.5, 0.90483741803595956814139238421693559530906465375738, median);
        test_case(-0.1, 5.5, 0.90483741803595956814139238421693559530906465375738, median);
        test_case(0.1, 0.1, 1.1051709180756476309466388234587796577416634163742, median);
        test_case(0.1, 1.5, 1.1051709180756476309466388234587796577416634163742, median);
        test_case(0.1, 2.5, 1.1051709180756476309466388234587796577416634163742, median);
        test_case(0.1, 5.5, 1.1051709180756476309466388234587796577416634163742, median);
        test_case(1.5, 0.1, 4.4816890703380648226020554601192758190057498683697, median);
        test_case(1.5, 1.5, 4.4816890703380648226020554601192758190057498683697, median);
        test_case(1.5, 2.5, 4.4816890703380648226020554601192758190057498683697, median);
        test_case(1.5, 5.5, 4.4816890703380648226020554601192758190057498683697, median);
        test_case(2.5, 0.1, 12.182493960703473438070175951167966183182767790063, median);
        test_case(2.5, 1.5, 12.182493960703473438070175951167966183182767790063, median);
        test_case(2.5, 2.5, 12.182493960703473438070175951167966183182767790063, median);
        test_case(2.5, 5.5, 12.182493960703473438070175951167966183182767790063, median);
        test_case(5.5, 0.1, 244.6919322642203879151889495118393501842287101075, median);
        test_case(5.5, 1.5, 244.6919322642203879151889495118393501842287101075, median);
        test_case(5.5, 2.5, 244.6919322642203879151889495118393501842287101075, median);
        test_case(5.5, 5.5, 244.6919322642203879151889495118393501842287101075, median);
    }

    #[test]
    fn test_min_max() {
        let min = |x: LogNormal| x.min();
        let max = |x: LogNormal| x.max();
        test_case(0.0, 0.1, 0.0, min);
        test_case(-3.0, 10.0, 0.0, min);
        test_case(0.0, 0.1, f64::INFINITY, max);
        test_case(-3.0, 10.0, f64::INFINITY, max);
    }

    #[test]
    fn test_pdf() {
        let pdf = |arg: f64| move |x: LogNormal| x.pdf(arg);
        test_almost(-0.1, 0.1, 1.7968349035073582236359415565799753846986440127816e-104, 1e-118, pdf(0.1));
        test_almost(-0.1, 0.1, 0.00000018288923328441197822391757965928083462391836798722, 1e-21, pdf(0.5));
        test_case(-0.1, 0.1, 2.3363114904470413709866234247494393485647978367885, pdf(0.8));
        test_almost(-0.1, 1.5, 0.90492497850024368541682348133921492204585092983646, 1e-15, pdf(0.1));
        test_almost(-0.1, 1.5, 0.49191985207660942803818797602364034466489243416574, 1e-16, pdf(0.5));
        test_case(-0.1, 1.5, 0.33133347214343229148978298237579567194870525187207, pdf(0.8));
        test_case(-0.1, 2.5, 1.0824698632626565182080576574958317806389057196768, pdf(0.1));
        test_almost(-0.1, 2.5, 0.31029619474753883558901295436486123689563749784867, 1e-16, pdf(0.5));
        test_almost(-0.1, 2.5, 0.19922929916156673799861939824205622734205083805245, 1e-16, pdf(0.8));

// Test removed because it was causing compiler issues (see issue 31407 for rust)
// test_almost(1.5, 0.1, 4.1070141770545881694056265342787422035256248474059e-313, 1e-322, pdf(0.1));
//

        test_almost(1.5, 0.1, 2.8602688726477103843476657332784045661507239533567e-104, 1e-116, pdf(0.5));
        test_case(1.5, 0.1, 1.6670425710002183246335601541889400558525870482613e-64, pdf(0.8));
        test_almost(1.5, 1.5, 0.10698412103361841220076392503406214751353235895732, 1e-16, pdf(0.1));
        test_almost(1.5, 1.5, 0.18266125308224685664142384493330155315630876975024, 1e-16, pdf(0.5));
        test_almost(1.5, 1.5, 0.17185785323404088913982425377565512294017306418953, 1e-16, pdf(0.8));
        test_almost(1.5, 2.5, 0.50186885259059181992025035649158160252576845315332, 1e-15, pdf(0.1));
        test_almost(1.5, 2.5, 0.21721369314437986034957451699565540205404697589349, 1e-16, pdf(0.5));
        test_case(1.5, 2.5, 0.15729636000661278918949298391170443742675565300598, pdf(0.8));
        test_case(2.5, 0.1, 5.6836826548848916385760779034504046896805825555997e-500, pdf(0.1));
        test_almost(2.5, 0.1, 3.1225608678589488061206338085285607881363155340377e-221, 1e-233, pdf(0.5));
        test_almost(2.5, 0.1, 4.6994713794671660918554320071312374073172560048297e-161, 1e-173, pdf(0.8));
        test_almost(2.5, 1.5, 0.015806486291412916772431170442330946677601577502353, 1e-16, pdf(0.1));
        test_almost(2.5, 1.5, 0.055184331257528847223852028950484131834529030116388, 1e-16, pdf(0.5));
        test_case(2.5, 1.5, 0.063982134749859504449658286955049840393511776984362, pdf(0.8));
        test_almost(2.5, 2.5, 0.25212505662402617595900822552548977822542300480086, 1e-15, pdf(0.1));
        test_almost(2.5, 2.5, 0.14117186955911792460646517002386088579088567275401, 1e-16, pdf(0.5));
        test_almost(2.5, 2.5, 0.11021452580363707866161369621432656293405065561317, 1e-16, pdf(0.8));
    }

    #[test]
    fn test_neg_pdf() {
        let pdf = |arg: f64| move |x: LogNormal| x.pdf(arg);
        test_case(0.0, 1.0, 0.0, pdf(0.0));
    }

    #[test]
    fn test_ln_pdf() {
        let ln_pdf = |arg: f64| move |x: LogNormal| x.ln_pdf(arg);
        test_case(-0.1, 0.1, -238.88282294119596467794686179588610665317241097599, ln_pdf(0.1));
        test_almost(-0.1, 0.1, -15.514385149961296196003163062199569075052113039686, 1e-14, ln_pdf(0.5));
        test_case(-0.1, 0.1, 0.84857339958981283964373051826407417105725729082041, ln_pdf(0.8));
        test_almost(-0.1, 1.5, -0.099903235403144611051953094864849327288457482212211, 1e-15, ln_pdf(0.1));
        test_almost(-0.1, 1.5, -0.70943947804316122682964396008813828577195771418027, 1e-15, ln_pdf(0.5));
        test_almost(-0.1, 1.5, -1.1046299420497998262946038709903250420774183529995, 1e-15, ln_pdf(0.8));
        test_almost(-0.1, 2.5, 0.07924534056485078867266307735371665927517517183681, 1e-16, ln_pdf(0.1));
        test_case(-0.1, 2.5, -1.1702279707433794860424967893989374511050637417043, ln_pdf(0.5));
        test_case(-0.1, 2.5, -1.6132988605030400828957768752511536087538109996183, ln_pdf(0.8));
        test_case(1.5, 0.1, -719.29643782024317312262673764204041218720576249741, ln_pdf(0.1));
        test_almost(1.5, 0.1, -238.41793403955250272430898754048547661932857086122, 1e-13, ln_pdf(0.5));
        test_case(1.5, 0.1, -146.85439481068371057247137024006716189469284256628, ln_pdf(0.8));
        test_almost(1.5, 1.5, -2.2350748570877992856465076624973458117562108140674, 1e-15, ln_pdf(0.1));
        test_almost(1.5, 1.5, -1.7001219175524556705452882616787223585705662860012, 1e-15, ln_pdf(0.5));
        test_almost(1.5, 1.5, -1.7610875785399045023354101841009649273236721172008, 1e-15, ln_pdf(0.8));
        test_almost(1.5, 2.5, -0.68941644324162489418137656699398207513321602763104, 1e-15, ln_pdf(0.1));
        test_case(1.5, 2.5, -1.5268736489667254857801287379715477173125628275598, ln_pdf(0.5));
        test_case(1.5, 2.5, -1.8496236096394777662704671479709839674424623547308, ln_pdf(0.8));
        test_almost(2.5, 0.1, -1149.5549471196476523788026360929146688367845019398, 1e-12, ln_pdf(0.1));
        test_almost(2.5, 0.1, -507.73265209554698134113704985174959301922196605736, 1e-12, ln_pdf(0.5));
        test_almost(2.5, 0.1, -369.16874994210463740474549611573497379941224077335, 1e-13, ln_pdf(0.8));
        test_almost(2.5, 1.5, -4.1473348984184862316495477617980296904955324113457, 1e-15, ln_pdf(0.1));
        test_almost(2.5, 1.5, -2.8970762200235424747307247601045786110485663457169, 1e-15, ln_pdf(0.5));
        test_case(2.5, 1.5, -2.7491513791239977024488074547907467152956602019989, ln_pdf(0.8));
        test_almost(2.5, 2.5, -1.3778300581206721947424710027422282714793718026513, 1e-15, ln_pdf(0.1));
        test_case(2.5, 2.5, -1.9577771978563167352868858774048559682046428490575, ln_pdf(0.5));
        test_case(2.5, 2.5, -2.2053265778497513183112901654193054111123780652581, ln_pdf(0.8));
    }

    #[test]
    fn test_neg_ln_pdf() {
        let ln_pdf = |arg: f64| move |x: LogNormal| x.ln_pdf(arg);
        test_case(0.0, 1.0, f64::NEG_INFINITY, ln_pdf(0.0));
    }

    #[test]
    fn test_cdf() {
        cdf_tests(false);
    }

    #[test]
    fn test_inverse_cdf() {
        cdf_tests(true)
    }

    // we can reuse the (input, output) pairs from the CDF unit test
    // and verify that passing an 'output' to .inverse_cdf gives 'input',
    // except in cases where output would be 0.0 (the inverse_cdf is defined to
    // always give 0.0 in this case).
    fn cdf_tests(inverse: bool) {
        let f = |arg: f64| move |x: LogNormal| if inverse {
            x.inverse_cdf(arg)
        } else {
            x.cdf(arg)
        };

        // given some cdf_input and cdf_output, returns a tuple (input, output) where
        // input is what we will provide to cdf/inverse_cdf, and output is expected return
        // value
        let arrange_input_output = |cdf_input: f64, cdf_output: f64| {
            if inverse {
                (cdf_output, cdf_input)
            } else {
                (cdf_input, cdf_output)
            }
        };

        // calls test_almost after re-arranging the input/output arguments and calling f with input
        let almost = |mean: f64, std_dev: f64, cdf_input: f64, cdf_output: f64, acc: f64| {
            let (input, output) = arrange_input_output(cdf_input, cdf_output);
            test_almost(mean, std_dev, output, acc, f(input));
        };

        // calls test_case after re-arranging the input/output arguments and calling f with input
        let case = |mean: f64, std_dev: f64, cdf_input: f64, cdf_output: f64| {
            let (input, output) = arrange_input_output(cdf_input, cdf_output);
            test_case(mean, std_dev, output, f(input));
        };

        // we skip cases where the CDF outputs 0.0 when testing the inverse CDF because
        // there are multiple inputs to the CDF which give an answer of 0.0, therefore testing whether
        // inputting 0.0 to the inverse cdf will give the same answer is not a valid test
        // the inverse cdf for log-normal is defined to give answer 0.0 for input 0.0
        if inverse {
            case(-0.1, 0.1, 0.0, 0.0);
        }

        if !inverse {
            almost(-0.1, 0.1, 0.1, 0.0, 1e-107);
        }
        almost(-0.1, 0.1, 0.5, 0.0000000015011556178148777579869633555518882664666520593658, 1e-16);
        almost(-0.1, 0.1, 0.8, 0.10908001076375810900224507908874442583171381706127, 1e-11);
        almost(-0.1, 1.5, 0.1, 0.070999149762464508991968731574953594549291668468349, 1e-11);
        case(-0.1, 1.5, 0.5, 0.34626224992888089297789445771047690175505847991946);
        case(-0.1, 1.5, 0.8, 0.46728530589487698517090261668589508746353129242404);
        almost(-0.1, 2.5, 0.1, 0.18914969879695093477606645992572208111152994999076, 1e-10);
        case(-0.1, 2.5, 0.5, 0.40622798321378106125020505907901206714868922279347);
        case(-0.1, 2.5, 0.8, 0.48035707589956665425068652807400957345208517749893);

        // input to inverse would be 0.0
        if !inverse {
            almost(1.5, 0.1, 0.1, 0.0, 1e-315);
            almost(1.5, 0.1, 0.5, 0.0, 1e-106);
            almost(1.5, 0.1, 0.8, 0.0, 1e-66);
        }

        almost(1.5, 1.5, 0.1, 0.005621455876973168709588070988239748831823850202953, 1e-12);
        almost(1.5, 1.5, 0.8, 0.12532699044614938400496547188720940854423187977236, 1e-11);
        almost(1.5, 2.5, 0.1, 0.064125647996943514411570834861724406903677144126117, 1e-11);
        almost(1.5, 2.5, 0.5, 0.19017302281590810871719754032332631806011441356498, 1e-10);
        almost(1.5, 2.5, 0.8, 0.24533064397555500690927047163085419096928289095201, 1e-16);

        // input to inverse would be 0.0
        if !inverse {
            case(2.5, 0.1, 0.1, 0.0);
            almost(2.5, 0.1, 0.5, 0.0, 1e-223);
            almost(2.5, 0.1, 0.8, 0.0, 1e-162);
        }

        almost(2.5, 1.5, 0.1, 0.00068304052220788502001572635016579586444611070077399, 1e-13);
        almost(2.5, 1.5, 0.5, 0.016636862816580533038130583128179878924863968664206, 1e-12);
        almost(2.5, 1.5, 0.8, 0.034729001282904174941366974418836262996834852343018, 1e-11);
        almost(2.5, 2.5, 0.1, 0.027363708266690978870139978537188410215717307180775, 1e-11);
        almost(2.5, 2.5, 0.5, 0.10075543423327634536450625420610429181921642201567, 1e-11);
        almost(2.5, 2.5, 0.8, 0.13802019192453118732001307556787218421918336849121, 1e-11);
    }

    #[test]
    fn test_sf() {
        let sf = |arg: f64| move |x: LogNormal| x.sf(arg);

        // Wolfram Alpha:: SurvivalFunction[ LogNormalDistribution(-0.1, 0.1), 0.1]
        test_almost(-0.1, 0.1, 1.0, 1e-107, sf(0.1));

        // Wolfram Alpha:: SurvivalFunction[ LogNormalDistribution(-0.1, 0.1), 0.8]
        test_almost(-0.1, 0.1, 0.890919989231123, 1e-14, sf(0.8));

        // Wolfram Alpha:: SurvivalFunction[LogNormalDistribution[1.5, 1], 0.8]
        test_almost(1.5, 1.0, 0.957568715612642, 1e-14, sf(0.8));

        // Wolfram Alpha:: SurvivalFunction[ LogNormalDistribution(2.5, 1.5), 0.1]
        test_almost(2.5, 1.5, 0.9993169594777358, 1e-14, sf(0.1));
    }

    #[test]
    fn test_neg_cdf() {
        let cdf = |arg: f64| move |x: LogNormal| x.cdf(arg);
        test_case(0.0, 1.0, 0.0, cdf(0.0));
    }


    #[test]
    fn test_neg_sf() {
        let sf = |arg: f64| move |x: LogNormal| x.sf(arg);
        test_case(0.0, 1.0, 1.0, sf(0.0));
    }

    #[test]
    fn test_continuous() {
        test::check_continuous_distribution(&try_create(0.0, 0.25), 0.0, 10.0);
        test::check_continuous_distribution(&try_create(0.0, 0.5), 0.0, 10.0);
    }
}<|MERGE_RESOLUTION|>--- conflicted
+++ resolved
@@ -84,7 +84,6 @@
         }
     }
 
-<<<<<<< HEAD
     /// Calculates the inverse cumulative distribution function for the
     /// log-normal distribution at `p`
     ///
@@ -94,7 +93,7 @@
     ///
     /// # Formula
     ///
-    /// ```ignore
+    /// ```text
     /// μ - σ * sqrt(2) * erfc_inv(2p)
     /// ```
     ///
@@ -110,7 +109,7 @@
        } else {
            panic!("p must be within [0.0, 1.0]");
        }
-=======
+  }
     /// Calculates the survival function for the log-normal
     /// distribution at `x`
     ///
@@ -139,7 +138,6 @@
         } else {
             0.5 * erf::erfc((x.ln() - self.location) / (self.scale * f64::consts::SQRT_2))
         }
->>>>>>> cfdf9059
     }
 }
 
