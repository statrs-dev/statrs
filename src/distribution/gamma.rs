--- conflicted
+++ resolved
@@ -154,15 +154,6 @@
     fn cdf(&self, x: f64) -> f64 {
         if x <= 0.0 {
             0.0
-<<<<<<< HEAD
-=======
-        } else if prec::ulps_eq!(x, self.shape) && self.rate.is_infinite() {
-            1.0
-        } else if self.rate.is_infinite() {
-            0.0
-        } else if x.is_infinite() {
-            1.0
->>>>>>> 2a21f02c
         } else {
             gamma::gamma_lr(self.shape, x * self.rate)
         }
@@ -182,15 +173,6 @@
     fn sf(&self, x: f64) -> f64 {
         if x <= 0.0 {
             1.0
-<<<<<<< HEAD
-=======
-        } else if prec::ulps_eq!(x, self.shape) && self.rate.is_infinite() {
-            0.0
-        } else if self.rate.is_infinite() {
-            1.0
-        } else if x.is_infinite() {
-            0.0
->>>>>>> 2a21f02c
         } else {
             gamma::gamma_ur(self.shape, x * self.rate)
         }
