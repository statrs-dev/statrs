--- conflicted
+++ resolved
@@ -492,25 +492,14 @@
     }
 
     #[test]
-<<<<<<< HEAD
     fn test_discrete() {
         test::check_discrete_distribution(&try_create(5.0, 0.3), 35);
         test::check_discrete_distribution(&try_create(10.0, 0.7), 21);
     }
-=======
+    
+    #[test]
     fn test_sf_upper_bound() {
         let sf = |arg: u64| move |x: NegativeBinomial| x.sf(arg);
         test_almost(3.0, 0.5, 5.282409836586059e-28, 1e-28, sf(100));
     }
-
-    // TODO: figure out the best way to re-implement this test. We currently
-    // do not have a good way to characterize a discrete distribution with a
-    // CDF that is continuous
-    //
-    // #[test]
-    // fn test_discrete() {
-    //     test::check_discrete_distribution(&try_create(5.0, 0.3), 35);
-    //     test::check_discrete_distribution(&try_create(10.0, 0.7), 21);
-    // }
->>>>>>> e00a6e5b
 }