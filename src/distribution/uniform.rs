use crate::distribution::{Continuous, ContinuousCDF};
use crate::statistics::*;
use crate::{Result, StatsError};
use rand::distributions::Uniform as RandUniform;
use rand::Rng;
use std::f64;

/// Implements the [Continuous
/// Uniform](https://en.wikipedia.org/wiki/Uniform_distribution_(continuous))
/// distribution
///
/// # Examples
///
/// ```
/// use statrs::distribution::{Uniform, Continuous};
/// use statrs::statistics::Distribution;
///
/// let n = Uniform::new(0.0, 1.0).unwrap();
/// assert_eq!(n.mean().unwrap(), 0.5);
/// assert_eq!(n.pdf(0.5), 1.0);
/// ```
#[derive(Debug, Copy, Clone, PartialEq)]
pub struct Uniform {
    min: f64,
    max: f64,
}

impl Uniform {
    /// Constructs a new uniform distribution with a min of `min` and a max
    /// of `max`
    ///
    /// # Errors
    ///
    /// Returns an error if `min` or `max` are `NaN`
    ///
    /// # Examples
    ///
    /// ```
    /// use statrs::distribution::Uniform;
    /// use std::f64;
    ///
    /// let mut result = Uniform::new(0.0, 1.0);
    /// assert!(result.is_ok());
    ///
    /// result = Uniform::new(f64::NAN, f64::NAN);
    /// assert!(result.is_err());
    /// ```
    pub fn new(min: f64, max: f64) -> Result<Uniform> {
        if min > max || min.is_nan() || max.is_nan() {
            Err(StatsError::BadParams)
        } else {
            Ok(Uniform { min, max })
        }
    }
}

impl ::rand::distributions::Distribution<f64> for Uniform {
    fn sample<R: Rng + ?Sized>(&self, rng: &mut R) -> f64 {
        let d = RandUniform::new_inclusive(self.min, self.max);
        rng.sample(d)
    }
}

impl ContinuousCDF<f64, f64> for Uniform {
    /// Calculates the cumulative distribution function for the uniform
    /// distribution
    /// at `x`
    ///
    /// # Formula
    ///
    /// ```ignore
    /// (x - min) / (max - min)
    /// ```
    fn cdf(&self, x: f64) -> f64 {
        if x <= self.min {
            0.0
        } else if x >= self.max {
            1.0
        } else {
            (x - self.min) / (self.max - self.min)
        }
    }

<<<<<<< HEAD
    /// Finds the value of `x` where `F(p) = x`
    fn inverse_cdf(&self, p: f64) -> f64 {
        if !(0.0..=1.0).contains(&p) {
            panic!("p must be in [0, 1], was {}", p);
        } else if p == 0.0 {
            self.min
        } else if p == 1.0 {
            self.max
        } else {
            (self.max - self.min) * p + self.min
=======
    /// Calculates the survival function for the uniform
    /// distribution at `x`
    ///
    /// # Formula
    ///
    /// ```ignore
    /// (max - x) / (max - min)
    /// ```
    fn sf(&self, x: f64) -> f64 {
        if x <= self.min {
            1.0
        } else if x >= self.max {
            0.0
        } else if x.is_infinite() && self.max.is_infinite() {
            0.0
        } else if self.max.is_infinite() {
            1.0
        } else {
            (self.max - x) / (self.max - self.min)
>>>>>>> 5411ba74
        }
    }
}

impl Min<f64> for Uniform {
    fn min(&self) -> f64 {
        self.min
    }
}

impl Max<f64> for Uniform {
    fn max(&self) -> f64 {
        self.max
    }
}

impl Distribution<f64> for Uniform {
    /// Returns the mean for the continuous uniform distribution
    ///
    /// # Formula
    ///
    /// ```ignore
    /// (min + max) / 2
    /// ```
    fn mean(&self) -> Option<f64> {
        Some((self.min + self.max) / 2.0)
    }
    /// Returns the variance for the continuous uniform distribution
    ///
    /// # Formula
    ///
    /// ```ignore
    /// (max - min)^2 / 12
    /// ```
    fn variance(&self) -> Option<f64> {
        Some((self.max - self.min) * (self.max - self.min) / 12.0)
    }
    /// Returns the entropy for the continuous uniform distribution
    ///
    /// # Formula
    ///
    /// ```ignore
    /// ln(max - min)
    /// ```
    fn entropy(&self) -> Option<f64> {
        Some((self.max - self.min).ln())
    }
    /// Returns the skewness for the continuous uniform distribution
    ///
    /// # Formula
    ///
    /// ```ignore
    /// 0
    /// ```
    fn skewness(&self) -> Option<f64> {
        Some(0.0)
    }
}

impl Median<f64> for Uniform {
    /// Returns the median for the continuous uniform distribution
    ///
    /// # Formula
    ///
    /// ```ignore
    /// (min + max) / 2
    /// ```
    fn median(&self) -> f64 {
        (self.min + self.max) / 2.0
    }
}

impl Mode<Option<f64>> for Uniform {
    /// Returns the mode for the continuous uniform distribution
    ///
    /// # Remarks
    ///
    /// Since every element has an equal probability, mode simply
    /// returns the middle element
    ///
    /// # Formula
    ///
    /// ```ignore
    /// N/A // (max + min) / 2 for the middle element
    /// ```
    fn mode(&self) -> Option<f64> {
        Some((self.min + self.max) / 2.0)
    }
}

impl Continuous<f64, f64> for Uniform {
    /// Calculates the probability density function for the continuous uniform
    /// distribution at `x`
    ///
    /// # Remarks
    ///
    /// Returns `0.0` if `x` is not in `[min, max]`
    ///
    /// # Formula
    ///
    /// ```ignore
    /// 1 / (max - min)
    /// ```
    fn pdf(&self, x: f64) -> f64 {
        if x < self.min || x > self.max {
            0.0
        } else {
            1.0 / (self.max - self.min)
        }
    }

    /// Calculates the log probability density function for the continuous
    /// uniform
    /// distribution at `x`
    ///
    /// # Remarks
    ///
    /// Returns `f64::NEG_INFINITY` if `x` is not in `[min, max]`
    ///
    /// # Formula
    ///
    /// ```ignore
    /// ln(1 / (max - min))
    /// ```
    fn ln_pdf(&self, x: f64) -> f64 {
        if x < self.min || x > self.max {
            f64::NEG_INFINITY
        } else {
            -(self.max - self.min).ln()
        }
    }
}

#[rustfmt::skip]
#[cfg(all(test, feature = "nightly"))]
mod tests {
    use crate::statistics::*;
    use crate::distribution::{ContinuousCDF, Continuous, Uniform};
    use crate::distribution::internal::*;
    use crate::consts::ACC;

    fn try_create(min: f64, max: f64) -> Uniform {
        let n = Uniform::new(min, max);
        assert!(n.is_ok());
        n.unwrap()
    }

    fn create_case(min: f64, max: f64) {
        let n = try_create(min, max);
        assert_eq!(n.min(), min);
        assert_eq!(n.max(), max);
    }

    fn bad_create_case(min: f64, max: f64) {
        let n = Uniform::new(min, max);
        assert!(n.is_err());
    }

    fn get_value<F>(min: f64, max: f64, eval: F) -> f64
        where F: Fn(Uniform) -> f64
    {
        let n = try_create(min, max);
        eval(n)
    }

    fn test_case<F>(min: f64, max: f64, expected: f64, eval: F)
        where F: Fn(Uniform) -> f64
    {

        let x = get_value(min, max, eval);
        assert_eq!(expected, x);
    }

    fn test_almost<F>(min: f64, max: f64, expected: f64, acc: f64, eval: F)
        where F: Fn(Uniform) -> f64
    {

        let x = get_value(min, max, eval);
        assert_almost_eq!(expected, x, acc);
    }

    #[test]
    fn test_create() {
        create_case(0.0, 0.0);
        create_case(0.0, 0.1);
        create_case(0.0, 1.0);
        create_case(10.0, 10.0);
        create_case(-5.0, 11.0);
        create_case(-5.0, 100.0);
    }

    #[test]
    fn test_bad_create() {
        bad_create_case(f64::NAN, 1.0);
        bad_create_case(1.0, f64::NAN);
        bad_create_case(f64::NAN, f64::NAN);
        bad_create_case(1.0, 0.0);
    }

    #[test]
    fn test_variance() {
        let variance = |x: Uniform| x.variance().unwrap();
        test_case(-0.0, 2.0, 1.0 / 3.0, variance);
        test_case(0.0, 2.0, 1.0 / 3.0, variance);
        test_almost(0.1, 4.0, 1.2675, 1e-15, variance);
        test_case(10.0, 11.0, 1.0 / 12.0, variance);
        test_case(0.0, f64::INFINITY, f64::INFINITY, variance);
    }

    #[test]
    fn test_entropy() {
        let entropy = |x: Uniform| x.entropy().unwrap();
        test_case(-0.0, 2.0, 0.6931471805599453094172, entropy);
        test_case(0.0, 2.0, 0.6931471805599453094172, entropy);
        test_almost(0.1, 4.0, 1.360976553135600743431, 1e-15, entropy);
        test_case(1.0, 10.0, 2.19722457733621938279, entropy);
        test_case(10.0, 11.0, 0.0, entropy);
        test_case(0.0, f64::INFINITY, f64::INFINITY, entropy);
    }

    #[test]
    fn test_skewness() {
        let skewness = |x: Uniform| x.skewness().unwrap();
        test_case(-0.0, 2.0, 0.0, skewness);
        test_case(0.0, 2.0, 0.0, skewness);
        test_case(0.1, 4.0, 0.0, skewness);
        test_case(1.0, 10.0, 0.0, skewness);
        test_case(10.0, 11.0, 0.0, skewness);
        test_case(0.0, f64::INFINITY, 0.0, skewness);
    }

    #[test]
    fn test_mode() {
        let mode = |x: Uniform| x.mode().unwrap();
        test_case(-0.0, 2.0, 1.0, mode);
        test_case(0.0, 2.0, 1.0, mode);
        test_case(0.1, 4.0, 2.05, mode);
        test_case(1.0, 10.0, 5.5, mode);
        test_case(10.0, 11.0, 10.5, mode);
        test_case(0.0, f64::INFINITY, f64::INFINITY, mode);
    }

    #[test]
    fn test_median() {
        let median = |x: Uniform| x.median();
        test_case(-0.0, 2.0, 1.0, median);
        test_case(0.0, 2.0, 1.0, median);
        test_case(0.1, 4.0, 2.05, median);
        test_case(1.0, 10.0, 5.5, median);
        test_case(10.0, 11.0, 10.5, median);
        test_case(0.0, f64::INFINITY, f64::INFINITY, median);
    }

    #[test]
    fn test_pdf() {
        let pdf = |arg: f64| move |x: Uniform| x.pdf(arg);
        test_case(0.0, 0.0, 0.0, pdf(-5.0));
        test_case(0.0, 0.0, f64::INFINITY, pdf(0.0));
        test_case(0.0, 0.0, 0.0, pdf(5.0));
        test_case(0.0, 0.1, 0.0, pdf(-5.0));
        test_case(0.0, 0.1, 10.0, pdf(0.05));
        test_case(0.0, 0.1, 0.0, pdf(5.0));
        test_case(0.0, 1.0, 0.0, pdf(-5.0));
        test_case(0.0, 1.0, 1.0, pdf(0.5));
        test_case(0.0, 0.1, 0.0, pdf(5.0));
        test_case(0.0, 10.0, 0.0, pdf(-5.0));
        test_case(0.0, 10.0, 0.1, pdf(1.0));
        test_case(0.0, 10.0, 0.1, pdf(5.0));
        test_case(0.0, 10.0, 0.0, pdf(11.0));
        test_case(-5.0, 100.0, 0.0, pdf(-10.0));
        test_case(-5.0, 100.0, 0.009523809523809523809524, pdf(-5.0));
        test_case(-5.0, 100.0, 0.009523809523809523809524, pdf(0.0));
        test_case(-5.0, 100.0, 0.0, pdf(101.0));
        test_case(0.0, f64::INFINITY, 0.0, pdf(-5.0));
        test_case(0.0, f64::INFINITY, 0.0, pdf(10.0));
        test_case(0.0, f64::INFINITY, 0.0, pdf(f64::INFINITY));
    }

    #[test]
    fn test_ln_pdf() {
        let ln_pdf = |arg: f64| move |x: Uniform| x.ln_pdf(arg);
        test_case(0.0, 0.0, f64::NEG_INFINITY, ln_pdf(-5.0));
        test_case(0.0, 0.0, f64::INFINITY, ln_pdf(0.0));
        test_case(0.0, 0.0, f64::NEG_INFINITY, ln_pdf(5.0));
        test_case(0.0, 0.1, f64::NEG_INFINITY, ln_pdf(-5.0));
        test_almost(0.0, 0.1, 2.302585092994045684018, 1e-15, ln_pdf(0.05));
        test_case(0.0, 0.1, f64::NEG_INFINITY, ln_pdf(5.0));
        test_case(0.0, 1.0, f64::NEG_INFINITY, ln_pdf(-5.0));
        test_case(0.0, 1.0, 0.0, ln_pdf(0.5));
        test_case(0.0, 0.1, f64::NEG_INFINITY, ln_pdf(5.0));
        test_case(0.0, 10.0, f64::NEG_INFINITY, ln_pdf(-5.0));
        test_case(0.0, 10.0, -2.302585092994045684018, ln_pdf(1.0));
        test_case(0.0, 10.0, -2.302585092994045684018, ln_pdf(5.0));
        test_case(0.0, 10.0, f64::NEG_INFINITY, ln_pdf(11.0));
        test_case(-5.0, 100.0, f64::NEG_INFINITY, ln_pdf(-10.0));
        test_case(-5.0, 100.0, -4.653960350157523371101, ln_pdf(-5.0));
        test_case(-5.0, 100.0, -4.653960350157523371101, ln_pdf(0.0));
        test_case(-5.0, 100.0, f64::NEG_INFINITY, ln_pdf(101.0));
        test_case(0.0, f64::INFINITY, f64::NEG_INFINITY, ln_pdf(-5.0));
        test_case(0.0, f64::INFINITY, f64::NEG_INFINITY, ln_pdf(10.0));
        test_case(0.0, f64::INFINITY, f64::NEG_INFINITY, ln_pdf(f64::INFINITY));
    }

    #[test]
    fn test_cdf() {
        let cdf = |arg: f64| move |x: Uniform| x.cdf(arg);
        test_case(0.0, 0.0, 0.0, cdf(0.0));
        test_case(0.0, 0.1, 0.5, cdf(0.05));
        test_case(0.0, 1.0, 0.5, cdf(0.5));
        test_case(0.0, 10.0, 0.1, cdf(1.0));
        test_case(0.0, 10.0, 0.5, cdf(5.0));
        test_case(-5.0, 100.0, 0.0, cdf(-5.0));
        test_case(-5.0, 100.0, 0.04761904761904761904762, cdf(0.0));
        test_case(0.0, f64::INFINITY, 0.0, cdf(10.0));
        test_case(0.0, f64::INFINITY, 1.0, cdf(f64::INFINITY));
    }

    #[test]
    fn test_inverse_cdf() {
        let inverse_cdf = |arg: f64| move |x: Uniform| x.inverse_cdf(arg);
        test_case(0.0, 0.0, 0.0, inverse_cdf(0.0));
        test_case(0.0, 0.0, 0.0, inverse_cdf(1.0));
        test_case(0.0, 0.1, 0.05, inverse_cdf(0.5));
        test_case(0.0, 10.0, 5.0, inverse_cdf(0.5));
        test_case(1.0, 10.0, 1.0, inverse_cdf(0.0));
        test_case(1.0, 10.0, 4.0, inverse_cdf(1.0 / 3.0));
        test_case(1.0, 10.0, 10.0, inverse_cdf(1.0));
        test_case(f64::NEG_INFINITY, f64::INFINITY, f64::NEG_INFINITY, inverse_cdf(0.0));
        test_case(0.0, f64::INFINITY, 0.0, inverse_cdf(0.0));
        test_case(0.0, f64::INFINITY, f64::INFINITY, inverse_cdf(1.0));
    }

    #[test]
    fn test_cdf_lower_bound() {
        let cdf = |arg: f64| move |x: Uniform| x.cdf(arg);
        test_case(0.0, 3.0, 0.0, cdf(-1.0));
    }

    #[test]
    fn test_cdf_upper_bound() {
        let cdf = |arg: f64| move |x: Uniform| x.cdf(arg);
        test_case(0.0, 3.0, 1.0, cdf(5.0));
    }


    #[test]
    fn test_sf() {
        let sf = |arg: f64| move |x: Uniform| x.sf(arg);
        test_case(0.0, 0.0, 1.0, sf(0.0));
        test_case(0.0, 0.1, 0.5, sf(0.05));
        test_case(0.0, 1.0, 0.5, sf(0.5));
        test_case(0.0, 10.0, 0.9, sf(1.0));
        test_case(0.0, 10.0, 0.5, sf(5.0));
        test_case(-5.0, 100.0, 1.0, sf(-5.0));
        test_case(-5.0, 100.0, 0.9523809523809523, sf(0.0));
        test_case(0.0, f64::INFINITY, 1.0, sf(10.0));
        test_case(0.0, f64::INFINITY, 0.0, sf(f64::INFINITY));
    }

    #[test]
    fn test_sf_lower_bound() {
        let sf = |arg: f64| move |x: Uniform| x.sf(arg);
        test_case(0.0, 3.0, 1.0, sf(-1.0));
    }

    #[test]
    fn test_sf_upper_bound() {
        let sf = |arg: f64| move |x: Uniform| x.sf(arg);
        test_case(0.0, 3.0, 0.0, sf(5.0));
    }

    #[test]
    fn test_continuous() {
        test::check_continuous_distribution(&try_create(0.0, 10.0), 0.0, 10.0);
        test::check_continuous_distribution(&try_create(-2.0, 15.0), -2.0, 15.0);
    }

    #[test]
    fn test_samples_in_range() {
        use rand::rngs::StdRng;
        use rand::SeedableRng;
        use rand::distributions::Distribution;

        let seed = [
            0, 1, 2, 3, 4, 5, 6, 7, 8, 9, 10, 11, 12, 13, 14, 15, 16, 17, 18,
            19, 20, 21, 22, 23, 24, 25, 26, 27, 28, 29, 30, 31
        ];
        let mut r: StdRng = SeedableRng::from_seed(seed);

        let min = -0.5;
        let max = 0.5;
        let num_trials = 10_000;
        let n = try_create(min, max);

        assert!((0..num_trials)
            .map(|_| n.sample::<StdRng>(&mut r))
            .all(|v| (min <= v) && (v < max))
        );
    }
}<|MERGE_RESOLUTION|>--- conflicted
+++ resolved
@@ -81,7 +81,6 @@
         }
     }
 
-<<<<<<< HEAD
     /// Finds the value of `x` where `F(p) = x`
     fn inverse_cdf(&self, p: f64) -> f64 {
         if !(0.0..=1.0).contains(&p) {
@@ -92,7 +91,9 @@
             self.max
         } else {
             (self.max - self.min) * p + self.min
-=======
+        }
+    }
+
     /// Calculates the survival function for the uniform
     /// distribution at `x`
     ///
@@ -112,7 +113,6 @@
             1.0
         } else {
             (self.max - x) / (self.max - self.min)
->>>>>>> 5411ba74
         }
     }
 }
