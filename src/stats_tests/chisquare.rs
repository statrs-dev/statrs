--- conflicted
+++ resolved
@@ -1,6 +1,7 @@
 //! Provides the functions related to [Chi-Squared tests](https://en.wikipedia.org/wiki/Chi-squared_test)
 
 use crate::distribution::{ChiSquared, ContinuousCDF};
+use crate::prec;
 
 /// Represents the errors that can occur when computing the chisquare function
 #[derive(Copy, Clone, PartialEq, Eq, Debug, Hash)]
@@ -70,8 +71,6 @@
     if n <= 1 {
         return Err(ChiSquareTestError::FObsInvalid);
     }
-<<<<<<< HEAD
-
     let stat = if let Some(f_exp) = f_exp {
         if f_exp.len() != n {
             return Err(ChiSquareTestError::FExpInvalid);
@@ -89,25 +88,8 @@
 
             total_samples += obs;
             sum_expected += exp;
-=======
-    let total_samples: usize = f_obs.iter().sum();
-    let f_obs: Vec<f64> = f_obs.iter().map(|x| *x as f64).collect();
 
-    let f_exp = match f_exp {
-        Some(f_to_validate) => {
-            // same length check
-            if f_to_validate.len() != n {
-                return Err(ChiSquareTestError::FExpInvalid);
-            }
-            // same sum check
-            if f_to_validate.iter().sum::<f64>() as usize != total_samples {
-                return Err(ChiSquareTestError::FExpInvalid);
-            }
-            f_to_validate.to_vec()
->>>>>>> 526e85e2
-        }
-
-        if !approx::relative_eq!(total_samples, sum_expected) {
+        if !prec::relative_eq!(total_samples, sum_expected) {
             return Err(ChiSquareTestError::FExpInvalid);
         }
 
